"use client";

import { useState, useEffect } from "react";
import {
    Container,
    Title,
    Stepper,
    Group,
    Button,
    Card,
    Loader,
    Center,
    Text,
    Alert,
    Notification,
    Box,
} from "@mantine/core";
import { IconCheck, IconAlertCircle, IconArrowRight, IconArrowLeft } from "@tabler/icons-react";
import { useRouter } from "next/navigation";
import { useDisclosure } from "@mantine/hooks";

// Import form components
import HouseholdForm from "@/app/households/enroll/components/HouseholdForm";
import MembersForm from "@/app/households/enroll/components/MembersForm";
import DietaryRestrictionsForm from "@/app/households/enroll/components/DietaryRestrictionsForm";
import AdditionalNeedsForm from "@/app/households/enroll/components/AdditionalNeedsForm";
import PetsForm from "@/app/households/enroll/components/PetsForm";
import FoodParcelsForm from "@/app/households/enroll/components/FoodParcelsForm";
import ReviewForm from "@/app/households/enroll/components/ReviewForm";

// Import types
import {
    FormData,
    Household,
    HouseholdMember,
    DietaryRestriction,
    AdditionalNeed,
    FoodParcels,
    Comment,
} from "@/app/households/enroll/types";

// Define type for submit status
interface SubmitStatus {
    type: "success" | "error";
    message: string;
}

// Define type for validation errors
interface ValidationError {
    field: string;
    message: string;
}

// Define props for the HouseholdWizard component
interface HouseholdWizardProps {
    // Mode: "create" for enrollment, "edit" for editing
    mode: "create" | "edit";
    // Initial data (empty for enrollment, pre-populated for editing)
    initialData?: FormData;
    // Title to display at the top
    title: string | React.ReactNode;
    // Submit function (different for enrollment vs editing)
    onSubmit: (data: FormData) => Promise<{ success: boolean; error?: string }>;
    // Optional function to add comments (passed from the parent for edit mode)
    onAddComment?: (comment: string) => Promise<Comment | undefined>;
    // Optional function to delete comments (passed from the parent for edit mode)
    onDeleteComment?: (commentId: string) => Promise<void>;
    // Initial loading state
    isLoading?: boolean;
    // Error message if initial data loading failed
    loadError?: string | null;
    // Button color for final submit button
    submitButtonColor?: string;
    // Text for the submit button
    submitButtonText?: string;
}

export default function HouseholdWizard({
    mode,
    initialData,
    title,
    onSubmit,
    onAddComment,
    onDeleteComment,
    isLoading = false,
    loadError = null,
    submitButtonColor = "green",
    submitButtonText = "Spara hushåll",
}: HouseholdWizardProps) {
    const router = useRouter();
    const [active, setActive] = useState(0);
    const [submitting, setSubmitting] = useState(false);
    const [submitStatus, setSubmitStatus] = useState<SubmitStatus | null>(null);
    const [validationError, setValidationError] = useState<ValidationError | null>(null);
    const [showError, { open: openError, close: closeError }] = useDisclosure(false);

    // Initialize form data, either from props or with default empty values
    const [formData, setFormData] = useState<FormData>(
        initialData || {
            household: {
                first_name: "",
                last_name: "",
                phone_number: "",
                locale: "sv",
                postal_code: "",
            },
            members: [],
            dietaryRestrictions: [],
            additionalNeeds: [],
            pets: [],
            foodParcels: {
                pickupLocationId: "",
                totalCount: 4,
                weekday: "1", // Monday
                repeatValue: "weekly", // weekly, bi-weekly, monthly
                startDate: new Date(),
                parcels: [],
            },
            comments: [],
        },
    );

    // Update form data if initialData changes (e.g. when data finishes loading in edit mode)
    useEffect(() => {
        if (initialData) {
            setFormData(initialData);
        }
    }, [initialData]);

    // Function to handle navigation between steps with appropriate validation
    const nextStep = () => {
        // Clear any previous validation errors
        setValidationError(null);
        closeError();

        // Check if we need to validate the current step
        if (active === 0) {
            // Validate household step
            const { first_name, last_name, phone_number, postal_code } = formData.household;

            // Check first name
            if (!first_name || first_name.trim().length < 2) {
                setValidationError({
                    field: "first_name",
                    message: "Förnamn måste vara minst 2 tecken",
                });
                openError();
                return;
            }

            // Check last name
            if (!last_name || last_name.trim().length < 2) {
                setValidationError({
                    field: "last_name",
                    message: "Efternamn måste vara minst 2 tecken",
                });
                openError();
                return;
            }

            // Check phone number
            if (!phone_number || !/^\d{8,12}$/.test(phone_number)) {
                setValidationError({
                    field: "phone_number",
                    message: "Ange ett giltigt telefonnummer (8-12 siffror)",
                });
                openError();
                return;
            }

            // Check postal code
            const cleanPostalCode = postal_code.replace(/\s/g, "");
            if (!cleanPostalCode || !/^\d{5}$/.test(cleanPostalCode)) {
                setValidationError({
                    field: "postal_code",
                    message: "Postnummer måste bestå av 5 siffror",
                });
                openError();
                return;
            }
        }

        // For food parcels step, validate pickup location
        if (active === 5) {
            const { pickupLocationId } = formData.foodParcels;
            if (!pickupLocationId) {
                setValidationError({
                    field: "pickupLocationId",
                    message: "Välj en hämtplats",
                });
                openError();
                return;
            }
        }

        // If all validations pass, move to the next step
        setActive(current => (current < 6 ? current + 1 : current));
    };

    const prevStep = () => setActive(current => (current > 0 ? current - 1 : current));

    const updateFormData = (section: keyof FormData, data: unknown) => {
        setFormData(prev => ({
            ...prev,
            [section]: data,
        }));

        // Clear validation error when pickup location is updated
        if (
            section === "foodParcels" &&
            (data as FoodParcels).pickupLocationId &&
            validationError?.field === "pickupLocationId"
        ) {
            setValidationError(null);
            closeError();
        }
    };

<<<<<<< HEAD
=======
    // Function to add a comment from the review step
    const handleAddComment = async (comment: string) => {
        if (!comment.trim()) return;

        // If parent provided onAddComment function (in edit mode), use it
        if (onAddComment) {
            const newComment = await onAddComment(comment);
            return newComment;
        } else {
            // Otherwise handle locally (in create mode)
            const newComment: Comment = {
                id: crypto.randomUUID(), // Generate a temporary ID
                comment: comment.trim(),
                created_at: new Date(),
                author_github_username: "anonymous", // Use a default username for locally created comments
            };

            // Add the comment to the form data
            setFormData(prev => ({
                ...prev,
                comments: [...(prev.comments || []), newComment],
            }));

            return newComment;
        }
    };

    const validateHouseholdStep = () => {
        const { first_name, last_name, phone_number, postal_code } = formData.household;

        if (!first_name || first_name.trim().length < 2) {
            setValidationError({
                field: "first_name",
                message: "Förnamn måste vara minst 2 tecken",
            });
            openError();
            return false;
        }

        if (!last_name || last_name.trim().length < 2) {
            setValidationError({
                field: "last_name",
                message: "Efternamn måste vara minst 2 tecken",
            });
            openError();
            return false;
        }

        if (!phone_number || !/^\d{8,12}$/.test(phone_number)) {
            setValidationError({
                field: "phone_number",
                message: "Ange ett giltigt telefonnummer (8-12 siffror)",
            });
            openError();
            return false;
        }

        if (!postal_code || !/^\d{5}$/.test(postal_code)) {
            setValidationError({
                field: "postal_code",
                message: "Postnummer måste bestå av 5 siffror",
            });
            openError();
            return false;
        }

        return true;
    };

    const validateFoodParcelsStep = () => {
        const { pickupLocationId } = formData.foodParcels;

        if (!pickupLocationId) {
            setValidationError({
                field: "pickupLocationId",
                message: "Välj en hämtplats",
            });
            openError();
            return false;
        }

        return true;
    };

>>>>>>> 769efffd
    const handleSubmit = async () => {
        try {
            setSubmitting(true);
            setSubmitStatus(null);

            // Submit data using the provided onSubmit function
            const result = await onSubmit(formData);

            if (result.success) {
                setSubmitStatus({
                    type: "success",
                    message:
                        mode === "create"
                            ? "Nytt hushåll har registrerats!"
                            : "Hushållet har uppdaterats!",
                });

                // Navigate to destination with success message in query params
                router.push(
                    `/households?success=true&action=${mode}&householdName=${encodeURIComponent(formData.household.first_name + " " + formData.household.last_name)}`,
                );
            } else {
                setSubmitStatus({
                    type: "error",
                    message: `Ett fel uppstod: ${result.error || "Okänt fel"}`,
                });
                setSubmitting(false); // Only stop the spinner if there's an error
            }
        } catch (error) {
            console.error(`Error ${mode === "create" ? "creating" : "updating"} household:`, error);
            setSubmitStatus({
                type: "error",
                message:
                    mode === "create"
                        ? "Ett fel uppstod vid registrering av hushåll."
                        : "Ett fel uppstod vid uppdatering av hushåll.",
            });
            setSubmitting(false);
        }
    };

    // Handle initial loading and error states
    if (isLoading) {
        return (
            <Container size="lg" py="md">
                <Center style={{ height: "300px" }}>
                    <Loader size="lg" />
                </Center>
            </Container>
        );
    }

    if (loadError) {
        return (
            <Container size="lg" py="md">
                <Alert icon={<IconAlertCircle size="1rem" />} title="Fel" color="red" mb="md">
                    {loadError}
                </Alert>
                <Button onClick={() => router.push("/households")}>
                    Tillbaka till hushållslistan
                </Button>
            </Container>
        );
    }

    return (
        <Container size="lg" py="md">
            <Box mb="md">
                <Title order={2} ta="center" component="div">
                    {title}
                </Title>
            </Box>

            {submitting && (
                <Center my="md">
                    <Group>
                        <Loader size="md" />
                        <Text>
                            {mode === "create" ? "Skapar nytt hushåll..." : "Uppdaterar hushåll..."}
                        </Text>
                    </Group>
                </Center>
            )}

            {submitStatus && (
                <Alert
                    icon={
                        submitStatus.type === "success" ? (
                            <IconCheck size="1rem" />
                        ) : (
                            <IconAlertCircle size="1rem" />
                        )
                    }
                    title={submitStatus.type === "success" ? "Klart!" : "Fel"}
                    color={submitStatus.type === "success" ? "green" : "red"}
                    mb="md"
                >
                    {submitStatus.message}
                </Alert>
            )}

            {showError && validationError && (
                <Notification
                    icon={<IconAlertCircle size="1.1rem" />}
                    color="red"
                    title="Valideringsfel"
                    mb="md"
                    onClose={closeError}
                >
                    {validationError.message}
                </Notification>
            )}

            <Card withBorder radius="md" p="md" mb="md">
                <Stepper active={active} onStepClick={setActive} size="sm">
                    <Stepper.Step label="Grunduppgifter" description="Kontaktinformation">
                        <HouseholdForm
                            data={formData.household}
                            updateData={(data: Household) => updateFormData("household", data)}
                            error={
                                validationError?.field === "first_name" ||
                                validationError?.field === "last_name" ||
                                validationError?.field === "phone_number" ||
                                validationError?.field === "postal_code"
                                    ? validationError
                                    : null
                            }
                        />
                    </Stepper.Step>

                    <Stepper.Step label="Medlemmar" description="Hushållsmedlemmar">
                        <MembersForm
                            data={formData.members}
                            updateData={(data: HouseholdMember[]) =>
                                updateFormData("members", data)
                            }
                        />
                    </Stepper.Step>

                    <Stepper.Step label="Matrestriktioner" description="Specialkost">
                        <DietaryRestrictionsForm
                            data={formData.dietaryRestrictions}
                            updateData={(data: DietaryRestriction[]) =>
                                updateFormData("dietaryRestrictions", data)
                            }
                        />
                    </Stepper.Step>

                    <Stepper.Step label="Husdjur" description="Information om husdjur">
                        <PetsForm
                            data={formData.pets}
                            updateData={data => updateFormData("pets", data)}
                        />
                    </Stepper.Step>

                    <Stepper.Step label="Ytterligare behov" description="Särskilda behov">
                        <AdditionalNeedsForm
                            data={formData.additionalNeeds}
                            updateData={(data: AdditionalNeed[]) =>
                                updateFormData("additionalNeeds", data)
                            }
                        />
                    </Stepper.Step>

                    <Stepper.Step label="Matkassar" description="Schemaläggning">
                        <FoodParcelsForm
                            data={formData.foodParcels}
                            updateData={(data: FoodParcels) => updateFormData("foodParcels", data)}
                            error={
                                validationError?.field === "pickupLocationId"
                                    ? validationError
                                    : null
                            }
                        />
                    </Stepper.Step>

                    <Stepper.Step label="Sammanfattning" description="Granska och skicka">
                        <ReviewForm
                            formData={formData}
                            isEditing={mode === "edit"}
                            onAddComment={handleAddComment}
                            onDeleteComment={onDeleteComment}
                        />
                    </Stepper.Step>
                </Stepper>

                {active !== 6 && (
                    <Group justify="center" mt="md">
                        {active !== 0 && (
                            <Button
                                variant="default"
                                onClick={prevStep}
                                leftSection={<IconArrowLeft size="1rem" />}
                            >
                                Tillbaka
                            </Button>
                        )}
                        <Button onClick={nextStep} rightSection={<IconArrowRight size="1rem" />}>
                            Nästa steg
                        </Button>
                    </Group>
                )}

                {active === 6 && (
                    <Group justify="center" mt="md">
                        <Button
                            variant="default"
                            onClick={prevStep}
                            leftSection={<IconArrowLeft size="1rem" />}
                        >
                            Tillbaka
                        </Button>
                        <Button
                            onClick={handleSubmit}
                            color={submitButtonColor}
                            loading={submitting}
                            rightSection={<IconCheck size="1rem" />}
                        >
                            {submitButtonText}
                        </Button>
                    </Group>
                )}
            </Card>
        </Container>
    );
}<|MERGE_RESOLUTION|>--- conflicted
+++ resolved
@@ -216,93 +216,6 @@
         }
     };
 
-<<<<<<< HEAD
-=======
-    // Function to add a comment from the review step
-    const handleAddComment = async (comment: string) => {
-        if (!comment.trim()) return;
-
-        // If parent provided onAddComment function (in edit mode), use it
-        if (onAddComment) {
-            const newComment = await onAddComment(comment);
-            return newComment;
-        } else {
-            // Otherwise handle locally (in create mode)
-            const newComment: Comment = {
-                id: crypto.randomUUID(), // Generate a temporary ID
-                comment: comment.trim(),
-                created_at: new Date(),
-                author_github_username: "anonymous", // Use a default username for locally created comments
-            };
-
-            // Add the comment to the form data
-            setFormData(prev => ({
-                ...prev,
-                comments: [...(prev.comments || []), newComment],
-            }));
-
-            return newComment;
-        }
-    };
-
-    const validateHouseholdStep = () => {
-        const { first_name, last_name, phone_number, postal_code } = formData.household;
-
-        if (!first_name || first_name.trim().length < 2) {
-            setValidationError({
-                field: "first_name",
-                message: "Förnamn måste vara minst 2 tecken",
-            });
-            openError();
-            return false;
-        }
-
-        if (!last_name || last_name.trim().length < 2) {
-            setValidationError({
-                field: "last_name",
-                message: "Efternamn måste vara minst 2 tecken",
-            });
-            openError();
-            return false;
-        }
-
-        if (!phone_number || !/^\d{8,12}$/.test(phone_number)) {
-            setValidationError({
-                field: "phone_number",
-                message: "Ange ett giltigt telefonnummer (8-12 siffror)",
-            });
-            openError();
-            return false;
-        }
-
-        if (!postal_code || !/^\d{5}$/.test(postal_code)) {
-            setValidationError({
-                field: "postal_code",
-                message: "Postnummer måste bestå av 5 siffror",
-            });
-            openError();
-            return false;
-        }
-
-        return true;
-    };
-
-    const validateFoodParcelsStep = () => {
-        const { pickupLocationId } = formData.foodParcels;
-
-        if (!pickupLocationId) {
-            setValidationError({
-                field: "pickupLocationId",
-                message: "Välj en hämtplats",
-            });
-            openError();
-            return false;
-        }
-
-        return true;
-    };
-
->>>>>>> 769efffd
     const handleSubmit = async () => {
         try {
             setSubmitting(true);
