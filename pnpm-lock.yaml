--- conflicted
+++ resolved
@@ -4705,11 +4705,7 @@
 
   '@types/pg@8.15.4':
     dependencies:
-<<<<<<< HEAD
       '@types/node': 20.19.17
-=======
-      '@types/node': 20.19.13
->>>>>>> c8326eb7
       pg-protocol: 1.10.3
       pg-types: 2.2.0
     optional: true
@@ -5100,11 +5096,7 @@
 
   bun-types@1.2.15:
     dependencies:
-<<<<<<< HEAD
       '@types/node': 20.19.17
-=======
-      '@types/node': 20.19.13
->>>>>>> c8326eb7
     optional: true
 
   cac@6.7.14: {}
