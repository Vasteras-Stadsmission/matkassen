"use client";

import { useState, useEffect, Suspense } from "react";
import { Box, Text } from "@mantine/core";
import { useSearchParams } from "next/navigation";
import HouseholdsTable from "../components/HouseholdsTable";
import { useActionWithNotification } from "@/app/hooks/useActionWithNotification";

// Define the Household interface based on the return type of getHouseholds
interface Household {
    id: string;
    first_name: string;
    last_name: string;
    phone_number: string;
    locale: string;
<<<<<<< HEAD
    postal_code: string;
    created_by: string | null;
=======
    postal_code: string | null;
>>>>>>> 2ef32dd7
    created_at: Date;
    firstParcelDate: Date | null;
    lastParcelDate: Date | null;
    nextParcelDate: Date | null;
    nextParcelEarliestTime: Date | null;
}

interface HouseholdsPageClientProps {
    initialHouseholds: Household[];
}

export default function HouseholdsPageClient({ initialHouseholds }: HouseholdsPageClientProps) {
    const [households] = useState<Household[]>(initialHouseholds);
    const [error] = useState<string | null>(null);

    // Show success notifications from URL parameters
    const SearchParamsComponent = () => {
        const searchParams = useSearchParams();
        const { showSuccessFromParams } = useActionWithNotification();

        useEffect(() => {
            showSuccessFromParams(searchParams);
        }, [searchParams, showSuccessFromParams]);

        return null;
    };

    return (
        <Box>
            <Suspense fallback={null}>
                <SearchParamsComponent />
            </Suspense>

            {error ? <Text c="red">{error}</Text> : <HouseholdsTable households={households} />}
        </Box>
    );
}<|MERGE_RESOLUTION|>--- conflicted
+++ resolved
@@ -13,12 +13,8 @@
     last_name: string;
     phone_number: string;
     locale: string;
-<<<<<<< HEAD
-    postal_code: string;
+    postal_code: string | null;
     created_by: string | null;
-=======
-    postal_code: string | null;
->>>>>>> 2ef32dd7
     created_at: Date;
     firstParcelDate: Date | null;
     lastParcelDate: Date | null;
