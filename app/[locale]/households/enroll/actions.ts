"use server";

import { db } from "@/app/db/drizzle";
import {
    households,
    foodParcels,
    householdMembers,
    dietaryRestrictions as dietaryRestrictionsTable,
    householdDietaryRestrictions as householdDietaryRestrictionsTable,
    additionalNeeds as additionalNeedsTable,
    householdAdditionalNeeds as householdAdditionalNeedsTable,
    petSpecies as petSpeciesTable,
    pets as petsTable,
    pickupLocations as pickupLocationsTable,
    pickupLocationSchedules as pickupLocationSchedulesTable,
    pickupLocationScheduleDays as pickupLocationScheduleDaysTable,
} from "@/app/db/schema";
import { eq, and, sql } from "drizzle-orm";
import { notDeleted } from "@/app/db/query-helpers";
import {
    setToStartOfDay,
    setToEndOfDay,
    getDateParts,
    formatDateToISOString,
} from "@/app/utils/date-utils";
import { protectedAction } from "@/app/utils/auth/protected-action";
import { ParcelValidationError } from "@/app/utils/errors/validation-errors";
import {
    success,
    failure,
    validationFailure,
    type ActionResult,
} from "@/app/utils/auth/action-result";
import { logger, logError } from "@/app/utils/logger";
import { normalizePostalCode } from "@/app/utils/validation/household-validation";

import {
    HouseholdCreateData,
    FoodParcelCreateData,
    HouseholdMemberData,
    DietaryRestrictionData,
    AdditionalNeedData,
} from "./types";

export const enrollHousehold = protectedAction(
    async (session, data: HouseholdCreateData): Promise<ActionResult<{ householdId: string }>> => {
        try {
            // Auth already verified by protectedAction wrapper
            // Store locationId for recompute after transaction
            const locationId = data.foodParcels?.pickupLocationId;

            // Use a transaction to ensure all operations succeed or fail together
            const result = await db.transaction(async tx => {
                // 1. Create household
                const [household] = await tx
                    .insert(households)
                    .values({
                        first_name: data.headOfHousehold.firstName,
                        last_name: data.headOfHousehold.lastName,
                        phone_number: data.headOfHousehold.phoneNumber,
                        locale: data.headOfHousehold.locale || "sv",
<<<<<<< HEAD
                        postal_code: data.headOfHousehold.postalCode,
                        created_by: session.user!.githubUsername,
=======
                        postal_code: normalizePostalCode(data.headOfHousehold.postalCode),
>>>>>>> 2ef32dd7
                    })
                    .returning();

                // 2. Add household members
                if (data.members && data.members.length > 0) {
                    await tx.insert(householdMembers).values(
                        data.members.map((member: HouseholdMemberData) => ({
                            household_id: household.id,
                            first_name: member.firstName,
                            last_name: member.lastName,
                            age: member.age,
                            sex: member.sex as "male" | "female" | "other",
                        })),
                    );
                }

                // 3. Add dietary restrictions
                if (data.dietaryRestrictions && data.dietaryRestrictions.length > 0) {
                    // First, ensure all dietary restrictions exist in the database
                    for (const restriction of data.dietaryRestrictions) {
                        // Check if the dietary restriction already exists
                        const [existingRestriction] = await tx
                            .select()
                            .from(dietaryRestrictionsTable)
                            .where(eq(dietaryRestrictionsTable.id, restriction.id))
                            .limit(1);

                        // If not found by ID, check by name (for dummy data with r1, r2, etc.)
                        if (!existingRestriction) {
                            const [existingByName] = await tx
                                .select()
                                .from(dietaryRestrictionsTable)
                                .where(eq(dietaryRestrictionsTable.name, restriction.name))
                                .limit(1);

                            // If found by name, use its ID instead
                            if (existingByName) {
                                restriction.id = existingByName.id;
                            } else {
                                // If not found at all, insert a new entry
                                const [newRestriction] = await tx
                                    .insert(dietaryRestrictionsTable)
                                    .values({
                                        name: restriction.name,
                                    })
                                    .returning();
                                restriction.id = newRestriction.id;
                            }
                        }
                    }

                    // Then link all restrictions to the household
                    await tx.insert(householdDietaryRestrictionsTable).values(
                        data.dietaryRestrictions.map((restriction: DietaryRestrictionData) => ({
                            household_id: household.id,
                            dietary_restriction_id: restriction.id,
                        })),
                    );
                }

                // 4. Add pets
                if (data.pets && data.pets.length > 0) {
                    // First, ensure all pet species exist in the database
                    for (const pet of data.pets) {
                        // Check if the pet species already exists
                        let existingPetSpecies: { id: string; name: string } | undefined;

                        if (pet.species) {
                            [existingPetSpecies] = await tx
                                .select()
                                .from(petSpeciesTable)
                                .where(eq(petSpeciesTable.id, pet.species))
                                .limit(1);
                        }

                        // If not found by ID, check by name (in case it's a new species)
                        if (!existingPetSpecies && pet.speciesName) {
                            const [existingByName] = await tx
                                .select()
                                .from(petSpeciesTable)
                                .where(eq(petSpeciesTable.name, pet.speciesName))
                                .limit(1);

                            // If found by name, use its ID instead
                            if (existingByName) {
                                pet.species = existingByName.id;
                            } else {
                                // If not found at all, insert a new entry
                                const [newSpecies] = await tx
                                    .insert(petSpeciesTable)
                                    .values({
                                        name: pet.speciesName,
                                    })
                                    .returning();

                                // Update the species ID to the newly inserted ID
                                pet.species = newSpecies.id;
                            }
                        }
                    }

                    // Then add all pets to the database
                    await tx.insert(petsTable).values(
                        data.pets.map(
                            (pet: { species: string; speciesName?: string; count?: number }) => ({
                                household_id: household.id,
                                pet_species_id: pet.species,
                            }),
                        ),
                    );
                }

                // 5. Add additional needs
                if (data.additionalNeeds && data.additionalNeeds.length > 0) {
                    // First, create any new additional needs that don't exist yet and update their IDs
                    for (const need of data.additionalNeeds) {
                        if (need.isCustom) {
                            const [existingNeed] = await tx
                                .select()
                                .from(additionalNeedsTable)
                                .where(eq(additionalNeedsTable.need, need.need))
                                .limit(1);

                            if (!existingNeed) {
                                const [newNeed] = await tx
                                    .insert(additionalNeedsTable)
                                    .values({
                                        need: need.need,
                                    })
                                    .returning();

                                // Update the need ID to the newly inserted ID
                                need.id = newNeed.id;
                            } else {
                                // Use the existing need's ID
                                need.id = existingNeed.id;
                            }
                        }
                    }

                    // Then link all needs to the household
                    await tx.insert(householdAdditionalNeedsTable).values(
                        data.additionalNeeds.map((need: AdditionalNeedData) => ({
                            household_id: household.id,
                            additional_need_id: need.id,
                        })),
                    );
                }

                // 6. Create food parcels if provided
                if (
                    data.foodParcels &&
                    data.foodParcels.parcels &&
                    data.foodParcels.parcels.length > 0
                ) {
                    // Validate all parcel assignments before creating any
                    const { validateParcelAssignments } = await import(
                        "@/app/[locale]/schedule/actions"
                    );

                    const parcelsToValidate = data.foodParcels.parcels.map(parcel => ({
                        householdId: household.id,
                        locationId: data.foodParcels.pickupLocationId,
                        pickupDate: new Date(parcel.pickupEarliestTime.toDateString()), // Date only
                        pickupStartTime: parcel.pickupEarliestTime,
                        pickupEndTime: parcel.pickupLatestTime,
                    }));

                    const validationResult = await validateParcelAssignments(parcelsToValidate);

                    if (!validationResult.success) {
                        // Throw to trigger transaction rollback
                        throw new ParcelValidationError(
                            "Parcel validation failed",
                            validationResult.errors || [],
                        );
                    }

                    // Use upsert pattern to ensure idempotency under concurrent operations
                    // The partial unique index food_parcels_household_location_time_active_unique
                    // (household_id, pickup_location_id, pickup_date_time_earliest, pickup_date_time_latest)
                    // WHERE deleted_at IS NULL guarantees that we won't create duplicates even if
                    // multiple requests run concurrently. Including location ensures that location
                    // changes are properly handled.
                    //
                    // Drizzle ORM supports partial index targeting through the 'where' parameter
                    // in onConflictDoNothing (supported since v0.31.0, we're on v0.42.0)
                    const parcelsToInsert = data.foodParcels.parcels.map(
                        (parcel: FoodParcelCreateData) => ({
                            household_id: household.id,
                            pickup_location_id: data.foodParcels.pickupLocationId,
                            pickup_date_time_earliest: parcel.pickupEarliestTime,
                            pickup_date_time_latest: parcel.pickupLatestTime,
                            is_picked_up: false,
                        }),
                    );

                    // Use centralized helper for proper conflict handling
                    const { insertParcels } = await import("@/app/db/insert-parcels");
                    await insertParcels(tx, parcelsToInsert);
                }
                return { householdId: household.id };
            });

            /**
             * EVENTUAL CONSISTENCY: Recompute outside-hours count after transaction commits.
             *
             * This is intentionally executed AFTER the transaction to avoid holding database locks
             * during the potentially expensive recomputation. The trade-off is that there's a brief
             * window where the count might be stale if another request modifies parcels between
             * transaction commit and this recomputation.
             *
             * This is acceptable because:
             * 1. The outside-hours count is a UI convenience feature, not critical business logic
             * 2. The count will eventually converge to the correct value
             * 3. Keeping it inside the transaction would increase lock contention and reduce throughput
             * 4. Any stale count will be corrected by the next schedule operation
             *
             * If stronger consistency is required, consider moving this to a background job queue.
             */
            if (locationId) {
                try {
                    const { recomputeOutsideHoursCount } = await import(
                        "@/app/[locale]/schedule/actions"
                    );
                    await recomputeOutsideHoursCount(locationId);
                } catch (e) {
                    logError("Failed to recompute outside-hours count after enrollment", e, {
                        locationId,
                        action: "enrollHousehold",
                    });
                    // Non-fatal: The count will be corrected by the next schedule operation
                }
            }

            // Audit log with IDs only (no PII)
            logger.info(
                {
                    householdId: result.householdId,
                    locationId: data.foodParcels?.pickupLocationId,
                    parcelCount: data.foodParcels?.parcels?.length || 0,
                },
                "Household enrolled",
            );

            return success(result);
        } catch (error: unknown) {
            // Check if this is a validation error from within the transaction
            if (error instanceof ParcelValidationError) {
                return validationFailure(error.message, error.validationErrors);
            }

            logError("Error enrolling household", error, {
                action: "enrollHousehold",
                hasData: !!data,
            });
            return failure({
                code: "INTERNAL_ERROR",
                message: error instanceof Error ? error.message : "Unknown error occurred",
            });
        }
    },
);

// Helper function to get all dietary restrictions
export async function getDietaryRestrictions() {
    try {
        return await db.select().from(dietaryRestrictionsTable);
    } catch (error) {
        logError("Error fetching dietary restrictions", error, {
            action: "getDietaryRestrictions",
        });
        return [];
    }
}

// Helper function to get all additional needs
export async function getAdditionalNeeds() {
    try {
        return await db.select().from(additionalNeedsTable);
    } catch (error) {
        logError("Error fetching additional needs", error, {
            action: "getAdditionalNeeds",
        });
        return [];
    }
}

// Helper function to get all pickup locations
export async function getPickupLocations() {
    try {
        return await db.select().from(pickupLocationsTable);
    } catch (error) {
        logError("Error fetching pickup locations", error, {
            action: "getPickupLocations",
        });
        return [];
    }
}

/**
 * Fetches all available pet species from the database
 * @returns Array of pet species
 */
export async function getPetSpecies() {
    try {
        return await db.select().from(petSpeciesTable);
    } catch (error) {
        logError("Error fetching pet species", error, {
            action: "getPetSpecies",
        });
        return [];
    }
}

/**
 * Check if a pickup location has reached its maximum capacity for a specific date
 * @param locationId Pickup location ID
 * @param date Date to check
 * @param excludeHouseholdId Optional household ID to exclude from the count
 * @returns Object containing isAvailable and info about capacity
 */
export async function checkPickupLocationCapacity(
    locationId: string,
    date: Date,
    excludeHouseholdId?: string,
) {
    try {
        // Get the location to check if it has a max parcels per day limit
        const [location] = await db
            .select()
            .from(pickupLocationsTable)
            .where(eq(pickupLocationsTable.id, locationId))
            .limit(1);

        // If location doesn't exist or has no limit, return available
        if (!location || location.parcels_max_per_day === null) {
            return {
                isAvailable: true,
                currentCount: 0,
                maxCount: null,
                message: "Ingen gräns för denna hämtplats",
            };
        }

        // Use date-utils to normalize date and extract parts for comparison
        const { year, month, day } = getDateParts(date);

        // Use raw SQL for a more precise date comparison that handles timezone information
        // This extracts year, month, and day from the timestamp to perform the comparison
        // regardless of time part or timezone
        const whereConditions = [eq(foodParcels.pickup_location_id, locationId)];

        // Add date comparison conditions
        whereConditions.push(
            eq(sql`EXTRACT(YEAR FROM ${foodParcels.pickup_date_time_earliest})::int`, year),
            eq(sql`EXTRACT(MONTH FROM ${foodParcels.pickup_date_time_earliest})::int`, month),
            eq(sql`EXTRACT(DAY FROM ${foodParcels.pickup_date_time_earliest})::int`, day),
        );

        // Exclude the current household's parcels if we're editing an existing household
        if (excludeHouseholdId) {
            whereConditions.push(sql`${foodParcels.household_id} != ${excludeHouseholdId}`);
        }

        // Exclude soft-deleted parcels from capacity calculations
        whereConditions.push(notDeleted());

        // Execute the query with all conditions
        const parcels = await db
            .select()
            .from(foodParcels)
            .where(and(...whereConditions));

        // Count the parcels
        const parcelCount = parcels.length;
        const isAvailable = parcelCount < location.parcels_max_per_day;

        // Return availability info
        return {
            isAvailable,
            currentCount: parcelCount,
            maxCount: location.parcels_max_per_day,
            message: isAvailable
                ? `${parcelCount} av ${location.parcels_max_per_day} bokade`
                : `Max antal (${location.parcels_max_per_day}) matkassar bokade för detta datum`,
        };
    } catch (error) {
        logError("Error checking pickup location capacity", error, {
            action: "checkPickupLocationCapacity",
            locationId,
            date: date?.toISOString(),
        });
        // Default to available in case of error, with a warning message
        return {
            isAvailable: true,
            currentCount: 0,
            maxCount: null,
            message: "Kunde inte kontrollera kapacitet",
        };
    }
}

/**
 * Get capacity data for a range of dates in a single query
 * @param locationId Pickup location ID
 * @param startDate Start date of the range
 * @param endDate End date of the range
 * @returns Object containing capacity data for the range
 */
export async function getPickupLocationCapacityForRange(
    locationId: string,
    startDate: Date,
    endDate: Date,
) {
    try {
        // Get the location to check if it has a max parcels per day limit
        const [location] = await db
            .select()
            .from(pickupLocationsTable)
            .where(eq(pickupLocationsTable.id, locationId))
            .limit(1);

        // If location doesn't exist or has no limit, return null
        if (!location || location.parcels_max_per_day === null) {
            return {
                hasLimit: false,
                maxPerDay: null,
                dateCapacities: {},
            };
        }

        // Use date-utils for consistent date handling
        const start = setToStartOfDay(startDate);
        const end = setToEndOfDay(endDate);

        // Get all food parcels for this location within the date range
        const parcels = await db
            .select({
                pickupDateEarliest: foodParcels.pickup_date_time_earliest,
            })
            .from(foodParcels)
            .where(
                and(
                    eq(foodParcels.pickup_location_id, locationId),
                    sql`${foodParcels.pickup_date_time_earliest} >= ${start.toISOString()}`,
                    sql`${foodParcels.pickup_date_time_earliest} <= ${end.toISOString()}`,
                    notDeleted(),
                ),
            );

        // Count parcels by date
        const dateCountMap: Record<string, number> = {};

        parcels.forEach(parcel => {
            const date = new Date(parcel.pickupDateEarliest);
            // Use date-utils for consistent date formatting
            const dateKey = formatDateToISOString(date);

            if (!dateCountMap[dateKey]) {
                dateCountMap[dateKey] = 0;
            }

            dateCountMap[dateKey]++;
        });

        // Return capacity info for all dates
        return {
            hasLimit: true,
            maxPerDay: location.parcels_max_per_day,
            dateCapacities: dateCountMap,
        };
    } catch (error) {
        logError("Error checking pickup location capacity range", error, {
            action: "getPickupLocationCapacityForRange",
            locationId,
            startDate: startDate?.toISOString(),
            endDate: endDate?.toISOString(),
        });
        return {
            hasLimit: false,
            maxPerDay: null,
            dateCapacities: {},
        };
    }
}

/**
 * Get active and upcoming schedules for a pickup location
 * @param locationId Pickup location ID
 * @returns Array of schedules with their opening days
 */
export async function getPickupLocationSchedules(locationId: string) {
    try {
        const currentDate = new Date();
        // Use our date utility for consistent date formatting
        const currentDateStr = formatDateToISOString(currentDate);

        // Get all current and upcoming schedules for this location
        // (end_date is in the future - this includes both active and upcoming schedules)
        const schedules = await db
            .select({
                id: pickupLocationSchedulesTable.id,
                name: pickupLocationSchedulesTable.name,
                startDate: pickupLocationSchedulesTable.start_date,
                endDate: pickupLocationSchedulesTable.end_date,
            })
            .from(pickupLocationSchedulesTable)
            .where(
                and(
                    eq(pickupLocationSchedulesTable.pickup_location_id, locationId),
                    sql`${pickupLocationSchedulesTable.end_date} >= ${currentDateStr}::date`,
                ),
            );

        // For each schedule, get the days it's active
        const schedulesWithDays = await Promise.all(
            schedules.map(async schedule => {
                const days = await db
                    .select({
                        weekday: pickupLocationScheduleDaysTable.weekday,
                        isOpen: pickupLocationScheduleDaysTable.is_open,
                        openingTime: pickupLocationScheduleDaysTable.opening_time,
                        closingTime: pickupLocationScheduleDaysTable.closing_time,
                    })
                    .from(pickupLocationScheduleDaysTable)
                    .where(eq(pickupLocationScheduleDaysTable.schedule_id, schedule.id));

                return {
                    ...schedule,
                    days,
                };
            }),
        );

        return {
            schedules: schedulesWithDays,
        };
    } catch (error) {
        logError("Error fetching pickup location schedules", error, {
            action: "getPickupLocationSchedules",
            locationId,
        });
        return {
            schedules: [],
        };
    }
}<|MERGE_RESOLUTION|>--- conflicted
+++ resolved
@@ -59,12 +59,8 @@
                         last_name: data.headOfHousehold.lastName,
                         phone_number: data.headOfHousehold.phoneNumber,
                         locale: data.headOfHousehold.locale || "sv",
-<<<<<<< HEAD
-                        postal_code: data.headOfHousehold.postalCode,
+                        postal_code: normalizePostalCode(data.headOfHousehold.postalCode),
                         created_by: session.user!.githubUsername,
-=======
-                        postal_code: normalizePostalCode(data.headOfHousehold.postalCode),
->>>>>>> 2ef32dd7
                     })
                     .returning();
 
